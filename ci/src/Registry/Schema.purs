module Registry.Schema where

import Registry.Prelude

import Data.Generic.Rep as Generic
import Data.Map as Map
import Data.RFC3339String (RFC3339String)
import Foreign.SPDX (License)
import Registry.Hash (Sha256)
import Registry.Json ((.:), (.:?), (:=))
import Registry.Json as Json
import Registry.PackageName (PackageName)
import Registry.PackageName as PackageName
import Registry.Version (Range, Version)
<<<<<<< HEAD
import Text.Parsing.StringParser as Parser
import Text.Parsing.StringParser as StringParser
=======
>>>>>>> 6a09ff00

-- | PureScript encoding of ../v1/Manifest.dhall
newtype Manifest = Manifest
  { name :: PackageName
  , owners :: Maybe (NonEmptyArray Owner)
  , version :: Version
  , license :: License
  , location :: Location
  , description :: Maybe String
  , files :: Maybe (Array String)
  , dependencies :: Map PackageName Range
  }

derive instance Eq Manifest
derive instance Newtype Manifest _

instance RegistryJson Manifest where
  encode (Manifest fields) = Json.encodeObject do
    "name" := fields.name
    "version" := fields.version
    "license" := fields.license
    "location" := fields.location
    "owners" := fields.owners
    "description" := fields.description
    "dependencies" := fields.dependencies

  decode json = do
    manifestFields <- Json.decode json
    pure $ Manifest manifestFields

-- | A package owner, described using their SSH key and associated email address. It
-- | is not necessary to provide a valid email address, but the email address
-- | provided must match the one used to sign payloads.
-- |
-- | https://man.openbsd.org/ssh-keygen#ALLOWED_SIGNERS
newtype Owner = Owner
  { email :: String
  , keytype :: String
  , public :: String
  }

derive instance Newtype Owner _
derive newtype instance Eq Owner
derive newtype instance Show Owner
derive newtype instance RegistryJson Owner

-- TODO: ToEncodable class

-- | A compiler version and exact dependency versions that should be used to
-- | compile a newly-uploaded package as an API verification check.
-- |
-- | The build plan verification is NOT used for legacy packages.
newtype BuildPlan = BuildPlan
  { compiler :: Version
  , resolutions :: Map PackageName Version
  }

derive instance Newtype BuildPlan _
derive newtype instance Eq BuildPlan
derive newtype instance Show BuildPlan

instance RegistryJson BuildPlan where
  encode (BuildPlan plan) =
    Json.encode
      { compiler: plan.compiler
      , resolutions: mapKeys PackageName.print plan.resolutions
      }
  decode json = do
    plan <- Json.decode json
    resolutions <- traverseKeys (lmap Parser.printParserError <<< PackageName.parse) plan.resolutions
    pure $ BuildPlan $ plan { resolutions = resolutions }

type LocationData d =
  { subdir :: Maybe String
  | d
  }

type GitHubData = LocationData
  ( owner :: String
  , repo :: String
  )

type GitData = LocationData (gitUrl :: String)

data Location
  = Git GitData
  | GitHub GitHubData

derive instance Eq Location

derive instance Generic.Generic Location _

instance Show Location where
  show = genericShow

-- | We encode it this way so that json-to-dhall can read it
instance RegistryJson Location where
  encode = Json.encodeObject <<< case _ of
    Git { subdir, gitUrl } -> do
      "gitUrl" := gitUrl
      "subdir" := subdir
    GitHub { repo, owner, subdir } -> do
      "githubOwner" := owner
      "githubRepo" := repo
      "subdir" := subdir

  decode json = do
    obj <- Json.decode json
    subdir <- fromMaybe mempty <$> obj .:? "subdir"
    let
      parseGitHub = do
        owner <- obj .: "githubOwner"
        repo <- obj .: "githubRepo"
        pure $ GitHub { owner, repo, subdir }
    let
      parseGit = do
        gitUrl <- obj .: "gitUrl"
        pure $ Git { gitUrl, subdir }
    parseGitHub <|> parseGit

-- | PureScript encoding of ../v1/Operation.dhall
data Operation
  = Addition AdditionData
  | Update UpdateData
  | Authenticated AuthenticatedData

derive instance eqOperation :: Eq Operation

derive instance genericOperation :: Generic.Generic Operation _

instance showOperation :: Show Operation where
  show = case _ of
    Addition inner -> "Addition (" <> show (showWithPackage inner) <> ")"
    Update inner -> "Update (" <> show (showWithPackage inner) <> ")"
    Authenticated inner -> "Authenticated (" <> show inner <> ")"
    where
    showWithPackage :: forall r. { packageName :: PackageName | r } -> { packageName :: String | r }
    showWithPackage inner =
      inner { packageName = "PackageName (" <> PackageName.print inner.packageName <> ")" }

instance RegistryJson Operation where
  encode = case _ of
    Addition fields -> Json.encode fields
    Update fields -> Json.encode fields
    Authenticated fields -> Json.encode fields

  decode json = do
    let parseAddition = Addition <$> Json.decode json
    let parseUpdate = Update <$> Json.decode json
    let parseAuthenticated = Authenticated <$> Json.decode json
    parseAddition <|> parseUpdate <|> parseAuthenticated

data AuthenticatedOperation
  = Unpublish UnpublishData
  | Transfer TransferData

derive instance Eq AuthenticatedOperation

instance RegistryJson AuthenticatedOperation where
  encode = case _ of
    Unpublish fields -> Json.encode fields
    Transfer fields -> Json.encode fields

  decode json = do
    let parseUnpublish = Unpublish <$> Json.decode json
    let parseTransfer = Transfer <$> Json.decode json
    parseUnpublish <|> parseTransfer

instance Show AuthenticatedOperation where
  show = case _ of
    Unpublish inner -> "Unpublish (" <> show (showWithPackage inner) <> ")"
    Transfer inner -> "Transfer (" <> show (showWithPackage inner) <> ")"
    where
    showWithPackage :: forall r. { packageName :: PackageName | r } -> { packageName :: String | r }
    showWithPackage inner =
      inner { packageName = "PackageName (" <> PackageName.print inner.packageName <> ")" }

newtype AuthenticatedData = AuthenticatedData
  { payload :: AuthenticatedOperation
  -- We include the unparsed payload for use in verification so as to preserve
  -- any quirks of formatting that could change the input.
  , rawPayload :: String
  , signature :: Array String
  , email :: String
  }

derive instance Newtype AuthenticatedData _
derive newtype instance Eq AuthenticatedData
derive newtype instance Show AuthenticatedData

instance RegistryJson AuthenticatedData where
  encode (AuthenticatedData fields) = Json.encode fields
  decode json = do
    obj <- Json.decode json
    rawPayload <- obj .: "payload"
    payload <- Json.parseJson rawPayload
    signature <- obj .: "signature"
    email <- obj .: "email"
    pure $ AuthenticatedData { rawPayload, payload, signature, email }

type AdditionData =
  { newPackageLocation :: Location
  , newRef :: String
  , packageName :: PackageName
  , buildPlan :: BuildPlan
  }

type UpdateData =
  { packageName :: PackageName
  , updateRef :: String
  , buildPlan :: BuildPlan
  }

type UnpublishData =
  { packageName :: PackageName
  , unpublishVersion :: Version
  , unpublishReason :: String
  }

type TransferData =
  { packageName :: PackageName
  , newPackageLocation :: Location
  }

type Metadata =
  { location :: Location
  , owners :: Maybe (NonEmptyArray Owner)
  , published :: Map Version PublishedMetadata
  , unpublished :: Map Version UnpublishedMetadata
  }

type PublishedMetadata =
  { ref :: String
  , hash :: Sha256
  , bytes :: Number
  , publishedTime :: RFC3339String
  }

type UnpublishedMetadata =
  { ref :: String
  , reason :: String
  , publishedTime :: RFC3339String
  , unpublishedTime :: RFC3339String
  }

mkNewMetadata :: Location -> Metadata
mkNewMetadata location =
  { location
  , owners: Nothing
  , published: Map.empty
  , unpublished: Map.empty
  }

addVersionToMetadata :: Version -> PublishedMetadata -> Metadata -> Metadata
addVersionToMetadata version versionMeta metadata = do
  let published = Map.insert version versionMeta metadata.published
  metadata { published = published }

unpublishVersionInMetadata :: Version -> UnpublishedMetadata -> Metadata -> Metadata
unpublishVersionInMetadata version versionMeta metadata = do
  let published = Map.delete version metadata.published
  let unpublished = Map.insert version versionMeta metadata.unpublished
  metadata { published = published, unpublished = unpublished }

isVersionInMetadata :: Version -> Metadata -> Boolean
isVersionInMetadata version metadata = versionPublished || versionUnpublished
  where
  versionPublished = isJust $ Map.lookup version metadata.published
  versionUnpublished = isJust $ Map.lookup version metadata.unpublished<|MERGE_RESOLUTION|>--- conflicted
+++ resolved
@@ -12,11 +12,6 @@
 import Registry.PackageName (PackageName)
 import Registry.PackageName as PackageName
 import Registry.Version (Range, Version)
-<<<<<<< HEAD
-import Text.Parsing.StringParser as Parser
-import Text.Parsing.StringParser as StringParser
-=======
->>>>>>> 6a09ff00
 
 -- | PureScript encoding of ../v1/Manifest.dhall
 newtype Manifest = Manifest
@@ -63,8 +58,6 @@
 derive newtype instance Show Owner
 derive newtype instance RegistryJson Owner
 
--- TODO: ToEncodable class
-
 -- | A compiler version and exact dependency versions that should be used to
 -- | compile a newly-uploaded package as an API verification check.
 -- |
@@ -79,15 +72,8 @@
 derive newtype instance Show BuildPlan
 
 instance RegistryJson BuildPlan where
-  encode (BuildPlan plan) =
-    Json.encode
-      { compiler: plan.compiler
-      , resolutions: mapKeys PackageName.print plan.resolutions
-      }
-  decode json = do
-    plan <- Json.decode json
-    resolutions <- traverseKeys (lmap Parser.printParserError <<< PackageName.parse) plan.resolutions
-    pure $ BuildPlan $ plan { resolutions = resolutions }
+  encode (BuildPlan plan) = Json.encode plan
+  decode = map BuildPlan <<< Json.decode
 
 type LocationData d =
   { subdir :: Maybe String
